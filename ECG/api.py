from PIL import Image
import numpy as np
from typing import Tuple
from ECG.criterion_based_approach.pipeline import detect_risk_markers, diagnose, get_ste
from ECG.data_classes import Diagnosis, ElevatedST, RiskMarkers, Failed, TextExplanation, ImageExplanation
from ECG.digitization.preprocessing import adjust_image, binarization
from ECG.digitization.digitization import grid_detection, signal_extraction
import ECG.NN_based_approach.pipeline as NN_pipeline


<<<<<<< HEAD

###################
## convert image ##
###################

=======
###################
## convert image ##
###################

>>>>>>> 9b65a636
def convert_image_to_signal(image: Image.Image) -> np.ndarray or Failed:
    try:
        image = np.asarray(image)
        adjusted_image = adjust_image(image)
        scale = grid_detection(adjusted_image)
        binary_image = binarization(adjusted_image)
        ecg_signal = signal_extraction(binary_image, scale)
        return ecg_signal
    except:
        return Failed(reason='Failed to convert image to signal due to an internal error')



###################
## ST-elevation ###
###################

def check_ST_elevation(signal: np.ndarray, sampling_rate: int) -> Tuple[ElevatedST, TextExplanation] or Failed:
    elevation_threshold = 0.2

    try:
        ste_mV = get_ste(signal, sampling_rate)
        ste_bool = ste_mV > elevation_threshold

        ste_assessment = ElevatedST.Present if ste_bool else ElevatedST.Abscent

        explanation = 'ST elevation value in lead V3 (' + str(ste_mV) + ' mV)' + (' did not exceed ', ' exceeded ')[ste_bool] + \
            'the threshold ' + str(elevation_threshold) + ', therefore ST elevation was' + (' not detected.', ' detected.')[ste_bool]
        return (ste_assessment, TextExplanation(content=explanation))
<<<<<<< HEAD
    except:
        return Failed(reason='Failed to assess ST elevation due to an internal error')

def check_ST_elevation_with_NN(signal: np.ndarray) -> Tuple[ElevatedST, TextExplanation] or Failed:
    try:
        ste_assessment, explanation = NN_pipeline.check_STE(signal)
        return (ste_assessment, TextExplanation(content=explanation))
    except:
        return Failed(reason='Failed to assess ST elevation due to an internal error')
=======
    except:
        return Failed(reason='Failed to assess ST elevation due to an internal error')

def check_ST_elevation_with_NN(signal: np.ndarray) -> Tuple[ElevatedST, TextExplanation] or Failed:
    raise NotImplementedError()
>>>>>>> 9b65a636


###################
## risk markers ###
###################

def evaluate_risk_markers(signal: np.ndarray, sampling_rate: int) -> RiskMarkers or Failed:
    try:
        return detect_risk_markers(signal, sampling_rate)
    except:
        return Failed(reason='Failed to evaluate risk markers due to an internal error')


###################
## diagnose #######
###################

def diagnose_with_risk_markers(signal: np.ndarray, sampling_rate: int, tuned: bool = False) -> Tuple[Diagnosis, TextExplanation] or Failed:
    try:
        risk_markers = evaluate_risk_markers(signal, sampling_rate)

        stemi_diagnosis, stemi_criterion = diagnose(risk_markers, tuned)
        diagnosis_enum = Diagnosis.MI if stemi_diagnosis else Diagnosis.BER

        if tuned:
            formula = '(2.9 * [STE60 V3 in mm]) + (0.3 * [QTc in ms]) + (-1.7 * np.minimum([RA V4 in mm], 19)) = '
            threshold = '126.9'
        else:
            formula = '(1.196 * [STE60 V3 in mm]) + (0.059 * [QTc in ms]) – (0.326 * [RA V4 in mm])) = '
            threshold = '23.4'

        explanation = 'Criterion value calculated as follows: ' + \
            formula + str(stemi_criterion) + \
            (' did not exceed ', ' exceeded ')[stemi_diagnosis] + \
            'the threshold ' + threshold + ', therefore the diagnosis is ' + diagnosis_enum.value
        return (diagnosis_enum, TextExplanation(content=explanation))
    except:
        return Failed(reason='Failed to diagnose due to an internal error')


def check_BER_with_NN(signal: np.ndarray) -> Tuple[bool, TextExplanation] or Failed:
    try:
<<<<<<< HEAD
        is_BER, explanation = NN_pipeline.is_BER(signal)
        return (is_BER, TextExplanation(content=explanation))
    except:
        return Failed(reason='Failed to check for BER due to an internal error')

def check_MI_with_NN(signal: np.ndarray) -> Tuple[bool, TextExplanation] or Failed:
    try:
        is_MI, explanation = NN_pipeline.is_MI(signal)
        return (is_MI, TextExplanation(content=explanation))
    except:
        return Failed(reason='Failed to check for MI due to an internal error')
=======
        net = create_model(net_type=NNType.Conv)
        result = process_recording(signal, net=net)
        diagnosis = result > 0.7
        explanation = 'Neutal Network calculated: the probability of BER is ' + str(result)
        return (diagnosis, TextExplanation(content=explanation))
    except:
        return Failed(reason='Failed to check for BER due to an internal error')

def check_IM_with_NN(signal: np.ndarray) -> Tuple[bool, TextExplanation] or Failed:
    raise NotImplementedError()
>>>>>>> 9b65a636
<|MERGE_RESOLUTION|>--- conflicted
+++ resolved
@@ -8,18 +8,10 @@
 import ECG.NN_based_approach.pipeline as NN_pipeline
 
 
-<<<<<<< HEAD
-
 ###################
 ## convert image ##
 ###################
 
-=======
-###################
-## convert image ##
-###################
-
->>>>>>> 9b65a636
 def convert_image_to_signal(image: Image.Image) -> np.ndarray or Failed:
     try:
         image = np.asarray(image)
@@ -49,7 +41,6 @@
         explanation = 'ST elevation value in lead V3 (' + str(ste_mV) + ' mV)' + (' did not exceed ', ' exceeded ')[ste_bool] + \
             'the threshold ' + str(elevation_threshold) + ', therefore ST elevation was' + (' not detected.', ' detected.')[ste_bool]
         return (ste_assessment, TextExplanation(content=explanation))
-<<<<<<< HEAD
     except:
         return Failed(reason='Failed to assess ST elevation due to an internal error')
 
@@ -59,13 +50,6 @@
         return (ste_assessment, TextExplanation(content=explanation))
     except:
         return Failed(reason='Failed to assess ST elevation due to an internal error')
-=======
-    except:
-        return Failed(reason='Failed to assess ST elevation due to an internal error')
-
-def check_ST_elevation_with_NN(signal: np.ndarray) -> Tuple[ElevatedST, TextExplanation] or Failed:
-    raise NotImplementedError()
->>>>>>> 9b65a636
 
 
 ###################
@@ -108,7 +92,6 @@
 
 def check_BER_with_NN(signal: np.ndarray) -> Tuple[bool, TextExplanation] or Failed:
     try:
-<<<<<<< HEAD
         is_BER, explanation = NN_pipeline.is_BER(signal)
         return (is_BER, TextExplanation(content=explanation))
     except:
@@ -119,16 +102,4 @@
         is_MI, explanation = NN_pipeline.is_MI(signal)
         return (is_MI, TextExplanation(content=explanation))
     except:
-        return Failed(reason='Failed to check for MI due to an internal error')
-=======
-        net = create_model(net_type=NNType.Conv)
-        result = process_recording(signal, net=net)
-        diagnosis = result > 0.7
-        explanation = 'Neutal Network calculated: the probability of BER is ' + str(result)
-        return (diagnosis, TextExplanation(content=explanation))
-    except:
-        return Failed(reason='Failed to check for BER due to an internal error')
-
-def check_IM_with_NN(signal: np.ndarray) -> Tuple[bool, TextExplanation] or Failed:
-    raise NotImplementedError()
->>>>>>> 9b65a636
+        return Failed(reason='Failed to check for MI due to an internal error')